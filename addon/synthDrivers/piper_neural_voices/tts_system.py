--- conflicted
+++ resolved
@@ -225,14 +225,10 @@
 
 
 class PiperTextToSpeechSystem:
-<<<<<<< HEAD
-=======
-
-    VOICE_NAME_REGEX = re.compile(
-        r"voice(-|_)(?P<language>[a-z]+[_]?([a-z]+)?)(-|_)(?P<name>[a-z]+)(-|_)(?P<quality>(high|medium|low|x-low))"
+
+    VOICE_NAME_REGEX = re.compile(        r"voice(-|_)(?P<language>[a-z]+[_]?([a-z]+)?)(-|_)(?P<name>[a-z]+)(-|_)(?P<quality>(high|medium|low|x-low))"
     )
 
->>>>>>> e833caab
     def __init__(
         self, voices: Sequence[PiperVoice], speech_options: SpeechOptions = None
     ):
